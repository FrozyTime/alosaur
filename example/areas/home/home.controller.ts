import { Controller, Content, Response, ServerRequest } from "../../../src/mod.ts";
import { Get } from '../../../src/decorator/Get.ts';
import { QueryParam } from '../../../src/decorator/QueryParam.ts';
import { Cookie } from '../../../src/decorator/Cookie.ts';
import { Req } from '../../../src/decorator/Req.ts';
import { Res } from '../../../src/decorator/Res.ts';
import { Post } from '../../../src/decorator/Post.ts';
import { Body } from '../../../src/decorator/Body.ts';

@Controller('/home')
export class HomeController {
  @Get('/text')
  text(@QueryParam('name') name: string,
       @QueryParam('test') test: string,
       @Cookie('username') username: string  
       ) {
    return Content(`Hello world, ${name} ${test} ${username}`);
  }
  @Get('/json')
  json(@Req() request: ServerRequest, @Res() response: Response, @QueryParam('name') name: string) {
    return Content(response);
  }
<<<<<<< HEAD
  @Get('/test')
  gerTests() {
    return Content('test');
  }
  @Get('/test/:id')
  gerTestOne() {
    return Content('id');
=======
  @Post('/post')
  post(@Body() body, @QueryParam('name') name: string) {
    return Content(body);
>>>>>>> 31572d3d
  }
}<|MERGE_RESOLUTION|>--- conflicted
+++ resolved
@@ -20,7 +20,6 @@
   json(@Req() request: ServerRequest, @Res() response: Response, @QueryParam('name') name: string) {
     return Content(response);
   }
-<<<<<<< HEAD
   @Get('/test')
   gerTests() {
     return Content('test');
@@ -28,10 +27,9 @@
   @Get('/test/:id')
   gerTestOne() {
     return Content('id');
-=======
+  }
   @Post('/post')
   post(@Body() body, @QueryParam('name') name: string) {
     return Content(body);
->>>>>>> 31572d3d
   }
 }